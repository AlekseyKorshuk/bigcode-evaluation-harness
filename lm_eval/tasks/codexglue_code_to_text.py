"""CodeXGLUE: A Machine Learning Benchmark Dataset for Code Understanding and Generation
https://arxiv.org/abs/2102.04664

Code to text task from CodeXGlue (documentation generation):
* for all subsets ("python", "java", "javascript", "ruby", "php", "go") where the whole function body (without docstring) is given as a prompt
* for Python subset where only function signature is used as a prompt (this setting can give better results).
"""

import os
import re
import typing

from mosestokenizer import MosesDetokenizer

from lm_eval.base import Task

_CITATION = """
@article{husain2019codesearchnet,
  title={Codesearchnet challenge: Evaluating the state of semantic code search},
  author={Husain, Hamel and Wu, Ho-Hsiang and Gazit, Tiferet and Allamanis, Miltiadis and Brockschmidt, Marc},
  journal={arXiv preprint arXiv:1909.09436},
  year={2019}
}
"""


LANGUAGES = ["python", "java", "javascript", "ruby", "php", "go"]
TRIPLE_QUOTE = '"""'
SINGLE_TRIPLE_QUOTE = "'''"
SPACES4 = " " * 4
SUFFIX_PROMPT = {
    "python": '\n""" The goal of this function is to:\n',
    "ruby": "\n=begin The goal of this function is to:\n",
    "other": "\n/* The goal of this function is to:\n",
}


def create_all_tasks():
    """Creates a dictionary of tasks from a list of languages
    :return: {task_name: task}
        e.g. {codexglue_code_to_text-python: Task, codexglue_code_to_text-java: Task}
    """
    return {
        f"codexglue_code_to_text-{language}": create_task(language)
        for language in LANGUAGES
    }


def create_task(language):
    class CodeToText(GeneralCodeToText):
        def __init__(self):
            super().__init__(language)

    return CodeToText


<<<<<<< HEAD
def compute_codexglue_code_to_text_bleu(gold_and_predicted_items: typing.List[typing.Tuple[str, str]]):
=======
def compute_codexglue_code_to_text_bleu(
    gold_and_predicted_items: typing.List[typing.Tuple[str, str]]
):
>>>>>>> d60f52d1
    """
    Compute BLEU scores using codexglue_code_to_text_bleu.computeMaps (codexglue_summarization_evaluator)
    This uses a specific BLEU tokenization and preprocessing necessary for this task by
    the original authors of the dataset.

    Taken from: https://github.com/dpfried/lm-evaluation-harness/blob/5d9a6aaaaa929bcad95bb73d85e78fe75eb64b4e/lm_eval/tasks/codexglue_summarization.py#L102
    """
    from lm_eval.tasks.custom_metrics import codexglue_code_to_text_bleu

    predicted_map = {}
    gold_map = {}

    for ix, (gold_str, predicted_str) in enumerate(gold_and_predicted_items):
        gold, *rest = gold_str.strip().split("\t")
        if len(rest) > 0:
            print(f"warning: gold instance {ix} contains a tab; ignoring text after")
        gold_map[ix] = [codexglue_code_to_text_bleu.splitPuncts(gold.strip().lower())]

        pred, *rest = predicted_str.strip().split("\t")
        if len(rest) > 0:
            print(f"warning: gold instance {ix} contains a tab; ignoring text after")
        predicted_map[ix] = [
            codexglue_code_to_text_bleu.splitPuncts(pred.strip().lower())
        ]

    return codexglue_code_to_text_bleu.bleuFromMaps(gold_map, predicted_map)[0]


class GeneralCodeToText(Task):
    """Code to text task from CodeXGlue for all subsets where the whole
    function body (without docstring) is given as a prompt
    """

    DATASET_PATH = "code_x_glue_ct_code_to_text"
    DATASET_NAME = None

    def __init__(self, language):
        self.DATASET_NAME = language
        stop_words = ["'''", '"""'] if language == "python" else ["\n"]
        super().__init__(
            stop_words=stop_words,
            requires_execution=False,
        )

    def get_dataset(self):
        """Returns dataset for the task or an iterable of any object, that get_prompt can handle"""
        return self.dataset["test"]

    @staticmethod
    def standardize_docstring_prompt(prefix):
        """Strips any existing docstring delimiters from the prompt prefix
        and adds our own delimiter (triple quote) and whitespace.
        Note an edge cases being handled here:
        - codexglue docstring text sometimes contains the docstring delimiters, inconsistently

        source: InCoder evaluation code https://github.com/dpfried/lm-evaluation-harness/
        """

        for delim in [TRIPLE_QUOTE, SINGLE_TRIPLE_QUOTE]:
            if delim in prefix:
                prefix = prefix[: prefix.index(delim)]
                break

        single_single_quote_with_trailing_spaces = re.compile(r'[^\'"][\']\s*$')
        if single_single_quote_with_trailing_spaces.search(prefix):
            prefix = prefix[
                : single_single_quote_with_trailing_spaces.search(prefix).start()
            ]

        single_double_quote_with_trailing_spaces = re.compile(r'[^\'"]["]\s*$')
        if single_double_quote_with_trailing_spaces.search(prefix):
            prefix = prefix[
                : single_double_quote_with_trailing_spaces.search(prefix).start()
            ]

        prefix += TRIPLE_QUOTE
        return prefix

    def get_prompt(self, doc):
        """Generate prompts for Code to text benchmark (documentation generation)
        Prompt = full function body (withoout the docstring) + '\n[Delimiter] The goal of this function is to:\n'
        where delimiter is  \""" for python, =begin for ruby and /* for the rest (see SUFFIX_PROMPT).
        :param doc: dict[str: str])
        """
        code = doc["code"]

        if self.DATASET_NAME == "python":
            # python code includes the docstring
            text = doc["docstring"]
            prompt_prefix = code[: code.index(text)]
            prompt_prefix = self.standardize_docstring_prompt(prompt_prefix)
            prompt_suffix = code[code.index(text) + len(text) :]
            prompt_suffix = prompt_suffix.replace(TRIPLE_QUOTE, "")
            prompt_suffix = prompt_suffix.replace(SINGLE_TRIPLE_QUOTE, "")

            prompt_prefix = prompt_prefix.strip().removesuffix(TRIPLE_QUOTE)
            prompt_prefix = prompt_prefix.strip().removesuffix(SINGLE_TRIPLE_QUOTE)
            prompt = prompt_prefix + prompt_suffix + SUFFIX_PROMPT["python"]
            return prompt

        elif self.DATASET_NAME == "ruby":
            return code + SUFFIX_PROMPT["ruby"]

        else:
            return code + SUFFIX_PROMPT["other"]

    def get_reference(self, doc):
        """Builds the reference solution for the doc (sample from the test dataset).
        :param doc: dict[str: str]
        """
        # deactivate tokenizer parallelism when calling MosesDetokenizer TODO: do it for all refs once
        os.environ["TOKENIZERS_PARALLELISM"] = "false"
        # docstring_tokens are preprocessed and don't have extra context like variable defs
        docstring = " ".join(doc["docstring_tokens"]).replace("\n", "")
        # some docstrings started with r""" before tokenization but r was kept
        if docstring[0] == "r":
            docstring = docstring[1:]
        with MosesDetokenizer("en") as detokenize:
            docstring = detokenize(docstring.strip().split())
        return docstring

    def postprocess_generation(self, generation, idx):
        """Defines the postprocessing for a LM generation.
        :param generation: str
            code generation from LM
        :param idx: int
            index of doc in the dataset to which the generation belongs
            (not used for this Task)
        """
        delimiters = {language: SUFFIX_PROMPT["other"] for language in LANGUAGES}
        delimiters.update(SUFFIX_PROMPT)
        output = generation.split(delimiters[self.DATASET_NAME])[1].strip()
        output = output.split("\n")[0]
        return output

    def process_results(self, generations, references):
        """Takes the list of LM generations and evaluates them against ground truth references,
        returning the metric for the generations.
        :param generations: list(list(str))
            list of lists containing generations
        :param references: list(str)
            list of str containing refrences (not needed for APPS Task)
        """
        bleu_score = compute_codexglue_code_to_text_bleu(
            (ref, gen[0]) for ref, gen in zip(references, generations)
        )
        return {"blue": bleu_score}


class LeftCodeToText(GeneralCodeToText):
    """Code to text task from CodeXGlue for Python subset in a left only setting:
    only the function signature is given as prompt similarly to Fried et al. (InCoder)

    TODO: implement function signature extraction for other languages in the dataset
    """

    def __init__(self):
        super().__init__("python")

    @staticmethod
    def standardize_docstring_prompt(prefix):
        """Strips any existing docstring delimiters from the prompt prefix and
        and adds our own delimiter (triple quote) and whitespace.
        Note an edge cases being handled here:
        - codexglue docstring text sometimes contains the docstring delimiters, inconsistently

        source: InCoder evaluation code https://github.com/dpfried/lm-evaluation-harness/
        """

        for delim in [TRIPLE_QUOTE, SINGLE_TRIPLE_QUOTE]:
            if delim in prefix:
                prefix = prefix[: prefix.index(delim)]
                break

        single_single_quote_with_trailing_spaces = re.compile(r'[^\'"][\']\s*$')
        if single_single_quote_with_trailing_spaces.search(prefix):
            prefix = prefix[
                : single_single_quote_with_trailing_spaces.search(prefix).start()
            ]

        single_double_quote_with_trailing_spaces = re.compile(r'[^\'"]["]\s*$')
        if single_double_quote_with_trailing_spaces.search(prefix):
            prefix = prefix[
                : single_double_quote_with_trailing_spaces.search(prefix).start()
            ]

        prefix += TRIPLE_QUOTE
        return prefix

    def get_prompt(self, doc):
        """Generate prompts for Code to text benchmark (documentation generation)
        Prompt =  function signature.
        :param doc: dict[str: str]
        """
        code = doc["code"]
        # python code includes the docstring
        text = doc["docstring"]
        prompt_prefix = code[: code.index(text)]
        prompt_prefix = self.standardize_docstring_prompt(prompt_prefix)
        return prompt_prefix

    def postprocess_generation(self, generation, idx):
        """Defines the postprocessing for a LM generation.
        :param generation: str
            code generation from LM
        :param idx: int
            index of doc in the dataset to which the generation belongs
            (not used for this Task)
        """
        output = generation.strip().split("\n")[0].strip()
        for delimiter in [TRIPLE_QUOTE, SINGLE_TRIPLE_QUOTE]:
            if delimiter in generation:
                generation = generation[generation.index(delimiter) + 3 :]
                output = generation.strip().split("\n")[0].strip()
                output = output.split(delimiter, 1)[0]
        return output<|MERGE_RESOLUTION|>--- conflicted
+++ resolved
@@ -54,13 +54,10 @@
     return CodeToText
 
 
-<<<<<<< HEAD
-def compute_codexglue_code_to_text_bleu(gold_and_predicted_items: typing.List[typing.Tuple[str, str]]):
-=======
 def compute_codexglue_code_to_text_bleu(
     gold_and_predicted_items: typing.List[typing.Tuple[str, str]]
 ):
->>>>>>> d60f52d1
+
     """
     Compute BLEU scores using codexglue_code_to_text_bleu.computeMaps (codexglue_summarization_evaluator)
     This uses a specific BLEU tokenization and preprocessing necessary for this task by
