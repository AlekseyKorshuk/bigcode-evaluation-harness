--- conflicted
+++ resolved
@@ -1,12 +1,7 @@
 from pprint import pprint
 
 from . import (apps, codexglue_code_to_text, codexglue_text_to_text, conala,
-<<<<<<< HEAD
                concode, ds1000, gsm, humaneval, mbpp, multiple, instruct_humaneval)
-
-=======
-               concode, ds1000, gsm, humaneval, mbpp, multiple)
->>>>>>> ac958e75
 
 TASK_REGISTRY = {
     **apps.create_all_tasks(),
@@ -20,10 +15,7 @@
     "humaneval": humaneval.HumanEval,
     "mbpp": mbpp.MBPP,
     **gsm.create_all_tasks(),
-<<<<<<< HEAD
     **instruct_humaneval.create_all_tasks(),
-=======
->>>>>>> ac958e75
 }
 
 ALL_TASKS = sorted(list(TASK_REGISTRY))
